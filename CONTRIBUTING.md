# Welcome #

We're so glad you're thinking about contributing to this open source
project!  If you're unsure or afraid of anything, just ask or submit
the issue or pull request anyway.  The worst that can happen is that
you'll be politely asked to change something.  We appreciate any sort
of contribution, and don't want a wall of rules to get in the way of
that.

Before contributing, we encourage you to read our CONTRIBUTING policy
(you are here), our [LICENSE](LICENSE), and our [README](README.md),
all of which should be in this repository.

## Issues ##

If you want to report a bug or request a new feature, the most direct
method is to [create an
issue](https://github.com/cisagov/ioc-scanner/issues) in
this repository.  We recommend that you first search through existing
issues (both open and closed) to check if your particular issue has
already been reported.  If it has then you might want to add a comment
to the existing issue.  If it hasn't then feel free to create a new
one.

## Pull requests ##

If you choose to [submit a pull
request](https://github.com/cisagov/ioc-scanner/pulls),
you will notice that our continuous integration (CI) system runs a
fairly extensive set of linters, syntax checkers, system, and unit tests.
Your pull request may fail these checks, and that's OK.  If you want
you can stop there and wait for us to make the necessary corrections
to ensure your code passes the CI checks.

If you want to make the changes yourself, or if you want to become a
regular contributor, then you will want to set up
[pre-commit](https://pre-commit.com/) on your local machine.  Once you
do that, the CI checks will run locally before you even write your
commit message.  This speeds up your development cycle considerably.

### Setting up pre-commit ###

There are a few ways to do this, but we prefer to use
[`pyenv`](https://github.com/pyenv/pyenv) and
[`pyenv-virtualenv`](https://github.com/pyenv/pyenv-virtualenv) to
create and manage a Python virtual environment specific to this
project.

#### Installing and using `pyenv` and `pyenv-virtualenv` ####

On the Mac, installation is as simple as `brew install pyenv
pyenv-virtualenv` and adding this to your profile:

```bash
eval "$(pyenv init -)"
eval "$(pyenv virtualenv-init -)"
```

For Linux (or on the Mac, if you don't want to use `brew`) you can use
[pyenv/pyenv-installer](https://github.com/pyenv/pyenv-installer) to
install the necessary tools.  When you are finished you will need to
add the same two lines above to your profile.

For a list of Python versions that are already installed and ready to
use with `pyenv`, use the command `pyenv versions`.  To see a list of
the Python versions available to be installed and used with `pyenv`
use the command `pyenv install --list`.  You can read more
[here](https://github.com/pyenv/pyenv/blob/master/COMMANDS.md) about
the many things that `pyenv` can do.  See
[here](https://github.com/pyenv/pyenv-virtualenv#usage) for the
additional capabilities that pyenv-virtualenv adds to the `pyenv`
command.

#### Creating the Python virtual environment ####

Once `pyenv` and `pyenv-virtualenv` are installed on your system, you
can create and configure the Python virtual environment with these
commands:

<<<<<<< HEAD
```bash
cd ioc-scanner
pyenv virtualenv <python_version_to_use> ioc-scanner
pyenv local ioc-scanner
=======
```console
cd skeleton-generic
pyenv virtualenv <python_version_to_use> skeleton-generic
pyenv local skeleton-generic
>>>>>>> 0c5dacae
pip install -r requirements-dev.txt
```

#### Installing the pre-commit hook ####

Now setting up pre-commit is as simple as:

```console
pre-commit install
```

At this point the pre-commit checks will run against any files that
you attempt to commit.  If you want to run the checks against the
entire repo, just execute `pre-commit run --all-files`.

### Running unit and system tests ###

In addition to the pre-commit checks the CI system will run the suite
of unit and system tests that are included with this project.  To run
these tests locally execute `pytest` from the root of the project.

We encourage any updates to these tests to improve the overall code
coverage.  If your pull request adds new functionality we would
appreciate it if you extend existing test cases, or add new ones to
exercise the newly added code.

## Public domain ##

This project is in the public domain within the United States, and
copyright and related rights in the work worldwide are waived through
the [CC0 1.0 Universal public domain
dedication](https://creativecommons.org/publicdomain/zero/1.0/).

All contributions to this project will be released under the CC0
dedication. By submitting a pull request, you are agreeing to comply
with this waiver of copyright interest.<|MERGE_RESOLUTION|>--- conflicted
+++ resolved
@@ -77,17 +77,10 @@
 can create and configure the Python virtual environment with these
 commands:
 
-<<<<<<< HEAD
-```bash
+```console
 cd ioc-scanner
 pyenv virtualenv <python_version_to_use> ioc-scanner
 pyenv local ioc-scanner
-=======
-```console
-cd skeleton-generic
-pyenv virtualenv <python_version_to_use> skeleton-generic
-pyenv local skeleton-generic
->>>>>>> 0c5dacae
 pip install -r requirements-dev.txt
 ```
 
