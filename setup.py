--- conflicted
+++ resolved
@@ -70,11 +70,7 @@
     package_dir={"": "src"},
     py_modules=[splitext(basename(path))[0] for path in glob("src/*.py")],
     include_package_data=True,
-<<<<<<< HEAD
     install_requires=["docopt", "setuptools >= 24.2.0"],
-=======
-    install_requires=["docopt", "setuptools >= 24.2.0", "schema"],
->>>>>>> 10a796a7
     extras_require={
         "test": [
             "pre-commit",
@@ -89,17 +85,12 @@
             "pytest-cov",
             "pytest",
         ]
-<<<<<<< HEAD
-    },  # Conveniently allows one to run the CLI tool as `ioc-scan`
+    },
+    # Conveniently allows one to run the CLI tool as `ioc-scan`
     entry_points={
         "console_scripts": [
             "ioc-scan = ioc_scan.ioc_scan_cli:main",
             "ioc-scan-bare = ioc_scan.ioc_scanner:main",
         ]
     },
-=======
-    },
-    # Conveniently allows one to run the CLI tool as `example`
-    entry_points={"console_scripts": ["example = example.example:main"]},
->>>>>>> 10a796a7
 )