# ioc-scanner 🔎🆖 #

[![Build Status](https://travis-ci.com/cisagov/ioc-scanner.svg?branch=develop)](https://travis-ci.com/cisagov/ioc-scanner)
[![Coverage Status](https://coveralls.io/repos/github/cisagov/ioc-scanner/badge.svg?branch=develop)](https://coveralls.io/github/cisagov/ioc-scanner?branch=develop)
[![Total alerts](https://img.shields.io/lgtm/alerts/g/cisagov/ioc-scanner.svg?logo=lgtm&logoWidth=18)](https://lgtm.com/projects/g/cisagov/ioc-scanner/alerts/)
[![Language grade: Python](https://img.shields.io/lgtm/grade/python/g/cisagov/ioc-scanner.svg?logo=lgtm&logoWidth=18)](https://lgtm.com/projects/g/cisagov/ioc-scanner/context:python)

<<<<<<< HEAD
The ioc-scanner can search a filesystem for indicators of compromise (IoC).
Indicators are defined by their `md5` hashes.  The tool is very flexible
about how it receives the IoC hashes.  It will search blobs of input for
strings that look like `md5` hashes.
=======
This is a generic skeleton project that can be used to quickly get a
new [cisagov](https://github.com/cisagov) GitHub project started.
This skeleton project contains [licensing information](LICENSE), as
well as [pre-commit hooks](https://pre-commit.com) and a [Travis
CI](https://travis-ci.com) configuration appropriate for the major
languages that we use.
>>>>>>> 0c5dacae

## Command line usage ##

```bash
Usage:
  ioc-scan [--log-level=LEVEL] [--stdin | --file=hashfile] [--target=root]
  ioc-scan (-h | --help)

Options:
  -h --help              Show this message.
  -f --file=hashfile     Search for hashes in specified file.
  -L --log-level=LEVEL   If specified, then the log level will be set to
                         the specified value.  Valid values are "debug", "info",
                         "warning", "error", and "critical". [default: warning]
  -s --stdin             Search for hashes on stdin.
  -t --target=root       Scan target root directory. [default: /]
```

## Example output ##

```bash
❱ ioc-scan --target /bin
0313fd399b143fc40cd52a1679018305 /bin/bash

Scan elapsed time: 0:00:00.176262
Hit count by indicators:
70a6058952ed3212217105ec7865ba21    0
dff4b51907018f5cf325120aec2caf45    0
2d7a648ebe64e536944c011c8dcbb375    0
132646a2ad9deac1944be4264da30b01    0
8c109784750142b158a1459751ae5faf    0
fff485a90ef0a86fb2813eb64fd3442c    0
2d7a648ebe64e536944c011c8dcbb375    0
2a2410cef5497cbd3f6c13eaff9619da    0
3e7eb6abcce304de0822a618de756fd2    0
350cba65e28c723cbf0724c19bd7ee69    0
0313fd399b143fc40cd52a1679018305    1
ac56f4b8fac5739ccdb45777d313becf    0
69630e4574ec6798239b091cda43dca0    0
```

## Stand-alone usage ##

The [ioc_scanner.py](src/ioc_scan/ioc_scanner.py) was designed to be
dependency-free.  This allows it to be deployed anywhere `python3` is
available without a lengthy install process.  There is an embedded hash
list this file that can be easily edited.  This makes running the script
with tools like [Ansible](https://www.ansible.com) much simpler.

## Contributing ##

We welcome contributions!  Please see [here](CONTRIBUTING.md) for
details.

## License ##

This project is in the worldwide [public domain](LICENSE).

This project is in the public domain within the United States, and
copyright and related rights in the work worldwide are waived through
the [CC0 1.0 Universal public domain
dedication](https://creativecommons.org/publicdomain/zero/1.0/).

All contributions to this project will be released under the CC0
dedication. By submitting a pull request, you are agreeing to comply
with this waiver of copyright interest.<|MERGE_RESOLUTION|>--- conflicted
+++ resolved
@@ -5,19 +5,10 @@
 [![Total alerts](https://img.shields.io/lgtm/alerts/g/cisagov/ioc-scanner.svg?logo=lgtm&logoWidth=18)](https://lgtm.com/projects/g/cisagov/ioc-scanner/alerts/)
 [![Language grade: Python](https://img.shields.io/lgtm/grade/python/g/cisagov/ioc-scanner.svg?logo=lgtm&logoWidth=18)](https://lgtm.com/projects/g/cisagov/ioc-scanner/context:python)
 
-<<<<<<< HEAD
 The ioc-scanner can search a filesystem for indicators of compromise (IoC).
 Indicators are defined by their `md5` hashes.  The tool is very flexible
 about how it receives the IoC hashes.  It will search blobs of input for
 strings that look like `md5` hashes.
-=======
-This is a generic skeleton project that can be used to quickly get a
-new [cisagov](https://github.com/cisagov) GitHub project started.
-This skeleton project contains [licensing information](LICENSE), as
-well as [pre-commit hooks](https://pre-commit.com) and a [Travis
-CI](https://travis-ci.com) configuration appropriate for the major
-languages that we use.
->>>>>>> 0c5dacae
 
 ## Command line usage ##
 
