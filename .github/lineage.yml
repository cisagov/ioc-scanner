---
lineage:
  skeleton:
<<<<<<< HEAD
    remote-url: https://github.com/cisagov/skeleton-python-library.git
=======
    remote-url: https://github.com/cisagov/skeleton-generic.git
version: '1'
>>>>>>> 30b17569
<|MERGE_RESOLUTION|>--- conflicted
+++ resolved
@@ -1,9 +1,5 @@
 ---
 lineage:
   skeleton:
-<<<<<<< HEAD
     remote-url: https://github.com/cisagov/skeleton-python-library.git
-=======
-    remote-url: https://github.com/cisagov/skeleton-generic.git
-version: '1'
->>>>>>> 30b17569
+version: '1'