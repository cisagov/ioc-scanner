--- conflicted
+++ resolved
@@ -18,22 +18,16 @@
       - dependency-name: crazy-max/ghaction-github-status
       - dependency-name: hashicorp/setup-terraform
       - dependency-name: mxschmitt/action-tmate
-<<<<<<< HEAD
+      - dependency-name: step-security/harden-runner
       # Managed by cisagov/skeleton-python-library
       - dependency-name: actions/download-artifact
       - dependency-name: actions/upload-artifact
-=======
-      - dependency-name: step-security/harden-runner
-      # # Managed by cisagov/skeleton-python-library
-      # - dependency-name: actions/download-artifact
-      # - dependency-name: actions/upload-artifact
-      # - dependency-name: github/codeql-action/analyze
-      # - dependency-name: github/codeql-action/autobuild
-      # - dependency-name: github/codeql-action/init
+      - dependency-name: github/codeql-action/analyze
+      - dependency-name: github/codeql-action/autobuild
+      - dependency-name: github/codeql-action/init
     package-ecosystem: github-actions
     schedule:
       interval: weekly
->>>>>>> 31075efe
 
   - directory: /
     package-ecosystem: pip
